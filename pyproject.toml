[project]
name = "fastmcp"
dynamic = ["version"]
description = "The fast, Pythonic way to build MCP servers and clients."
authors = [{ name = "Jeremiah Lowin" }]
dependencies = [
    "python-dotenv>=1.1.0",
    "exceptiongroup>=1.2.2",
    "httpx>=0.28.1",
    "mcp>=1.12.4,<2.0.0",
    "openapi-pydantic>=0.5.1",
    "rich>=13.9.4",
    "cyclopts>=3.0.0",
    "authlib>=1.5.2",
    "pydantic[email]>=2.11.7",
    "pyperclip>=1.9.0",
    "openapi-core>=0.19.5",
<<<<<<< HEAD
    "py-key-value-aio[disk,memory]>=0.2.0",
=======
    "websockets>=15.0.1",
>>>>>>> e8673b4d
]

requires-python = ">=3.10"
readme = "README.md"
license = "Apache-2.0"

keywords = [
    "mcp",
    "mcp server",
    "mcp client",
    "model context protocol",
    "fastmcp",
    "llm",
    "agent",
]
classifiers = [
    "Intended Audience :: Developers",
    "License :: OSI Approved :: Apache Software License",
    "Topic :: Scientific/Engineering :: Artificial Intelligence",
    "Programming Language :: Python :: 3.10",
    "Programming Language :: Python :: 3.11",
    "Programming Language :: Python :: 3.12",
    "Typing :: Typed",
]

[project.optional-dependencies]
openai = ["openai>=1.102.0"]

[dependency-groups]
dev = [
    "dirty-equals>=0.9.0",
    "fastmcp[openai]",
    # add optional dependencies for fastmcp dev
    "fastapi>=0.115.12",
    "inline-snapshot[dirty-equals]>=0.27.2",
    "ipython>=8.12.3",
    "pdbpp>=0.10.3",
    "pre-commit",
    "psutil",
    "pyinstrument>=5.0.2",
    "pyperclip>=1.9.0",
    "pytest>=8.3.3",
    "pytest-asyncio>=0.23.5",
    "pytest-cov>=6.1.1",
    "pytest-env>=1.1.5",
    "pytest-flakefinder",
    "pytest-httpx>=0.35.0",
    "pytest-report>=0.2.1",
    "pytest-timeout>=2.4.0",
    "pytest-xdist>=3.6.1",
    "ruff",
    "ty>=0.0.1a19",
]

[project.scripts]
fastmcp = "fastmcp.cli:app"

[project.urls]
Homepage = "https://gofastmcp.com"
Repository = "https://github.com/jlowin/fastmcp"
Documentation = "https://gofastmcp.com"

[build-system]
requires = ["hatchling", "uv-dynamic-versioning>=0.7.0"]
build-backend = "hatchling.build"

[tool.hatch.version]
source = "uv-dynamic-versioning"

[tool.hatch.metadata]
allow-direct-references = true

[tool.uv-dynamic-versioning]
vcs = "git"
style = "pep440"
bump = true
fallback-version = "0.0.0"


[tool.pytest.ini_options]
asyncio_mode = "auto"
asyncio_default_fixture_loop_scope = "session"
asyncio_default_test_loop_scope = "session"
# filterwarnings = ["error::DeprecationWarning"]
timeout = 5
env = [
    "FASTMCP_TEST_MODE=1",
    'D:FASTMCP_LOG_LEVEL=DEBUG',
    'D:FASTMCP_ENABLE_RICH_TRACEBACKS=0',

]
markers = [
    "integration: marks tests as integration tests (deselect with '-m \"not integration\"')",
    "client_process: marks tests that spawn client processes via stdio transport. These can create issues when run in the same CI environment as other subprocess-based tests.",
]
# Automatically mark all tests in integration_tests folder
pythonpath = ["."]
testpaths = ["tests"]
python_files = ["test_*.py", "*_test.py"]
python_classes = ["Test*"]
python_functions = ["test_*"]
addopts = ["--inline-snapshot=disable"]

[tool.ty.src]
include = ["src", "tests"]
exclude = ["**/node_modules", "**/__pycache__", ".venv", ".git", "dist"]

[tool.ty.environment]
python-version = "3.10"

[tool.ty.rules]
# Rules with too many errors to fix right now (40+ each)
no-matching-overload = "ignore" # 126 errors  
unknown-argument = "ignore"     # 61 errors

# Rules with moderate errors that need more investigation
call-non-callable = "ignore" # 7 errors

[tool.ruff.lint]
extend-select = ["I", "UP"]

[tool.ruff.lint.per-file-ignores]
"__init__.py" = ["F401", "I001", "RUF013"]
# allow imports not at the top of the file
"src/fastmcp/__init__.py" = ["E402"]

[tool.codespell]
ignore-words-list = "asend,shttp,te"<|MERGE_RESOLUTION|>--- conflicted
+++ resolved
@@ -15,11 +15,8 @@
     "pydantic[email]>=2.11.7",
     "pyperclip>=1.9.0",
     "openapi-core>=0.19.5",
-<<<<<<< HEAD
     "py-key-value-aio[disk,memory]>=0.2.0",
-=======
     "websockets>=15.0.1",
->>>>>>> e8673b4d
 ]
 
 requires-python = ">=3.10"
